export * from './processSeriesData';
export * from './valueFormats/valueFormats';
export * from './colors';
export * from './namedColorsPalette';
export * from './thresholds';
export * from './string';
export * from './csv';
export * from './statsCalculator';
export * from './displayValue';
export * from './deprecationWarning';
export * from './logs';
export * from './labels';
export { getMappedValue } from './valueMappings';
export * from './validate';
<<<<<<< HEAD
export { getFlotPairs } from './flotPairs';
=======
export * from './object';
>>>>>>> 7b63913d
<|MERGE_RESOLUTION|>--- conflicted
+++ resolved
@@ -12,8 +12,5 @@
 export * from './labels';
 export { getMappedValue } from './valueMappings';
 export * from './validate';
-<<<<<<< HEAD
 export { getFlotPairs } from './flotPairs';
-=======
-export * from './object';
->>>>>>> 7b63913d
+export * from './object';