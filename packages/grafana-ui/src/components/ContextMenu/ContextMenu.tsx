import React, { useRef, useState, useLayoutEffect } from 'react';
import { useClickAway } from 'react-use';
import { Portal } from '../Portal/Portal';
import { Menu, MenuItemsGroup } from '../Menu/Menu';

export interface ContextMenuProps {
  /** Starting horizontal position for the menu */
  x: number;
  /** Starting vertical position for the menu */
  y: number;
  /** Callback for closing the menu */
  onClose?: () => void;
  /** List of the menu items to display */
  items?: MenuItemsGroup[];
  /** A function that returns header element */
  renderHeader?: () => React.ReactNode;
}

export const ContextMenu: React.FC<ContextMenuProps> = React.memo(({ x, y, onClose, items, renderHeader }) => {
  const menuRef = useRef<HTMLDivElement>(null);
  const [positionStyles, setPositionStyles] = useState({});

  useLayoutEffect(() => {
    const menuElement = menuRef.current;
    if (menuElement) {
      const rect = menuElement.getBoundingClientRect();
      const OFFSET = 5;
      const collisions = {
        right: window.innerWidth < x + rect.width,
        bottom: window.innerHeight < rect.bottom + rect.height + OFFSET,
      };

      setPositionStyles({
        position: 'fixed',
        left: collisions.right ? x - rect.width - OFFSET : x - OFFSET,
        top: collisions.bottom ? y - rect.height - OFFSET : y + OFFSET,
      });
    }
  }, [x, y]);

  useClickAway(menuRef, () => {
    if (onClose) {
      onClose();
    }
  });

  const header = renderHeader && renderHeader();
  return (
    <Portal>
      <Menu header={header} items={items} onClose={onClose} ref={menuRef} style={positionStyles} />
    </Portal>
  );
});

<<<<<<< HEAD
interface ContextMenuItemProps {
  label: string;
  icon?: string;
  url?: string;
  target?: string;
  onClick?: (e: React.MouseEvent<HTMLAnchorElement>) => void;
  className?: string;
}

const ContextMenuItemComponent: React.FC<ContextMenuItemProps> = React.memo(
  ({ url, icon, label, target, onClick, className }) => {
    const theme = useTheme();
    const styles = getContextMenuStyles(theme);
    return (
      <div className={styles.item}>
        <a
          href={url ? url : undefined}
          target={target}
          className={cx(className, styles.link)}
          onClick={e => {
            if (onClick) {
              onClick(e);
            }
          }}
        >
          {icon && <Icon name={icon as IconName} className={styles.icon} />} {label}
        </a>
      </div>
    );
  }
);
ContextMenuItemComponent.displayName = 'ContextMenuItemComponent';

interface ContextMenuGroupProps {
  group: ContextMenuGroup;
  onClick?: () => void; // Used with 'onClose'
}

const ContextMenuGroupComponent: React.FC<ContextMenuGroupProps> = ({ group, onClick }) => {
  const theme = useTheme();
  const styles = getContextMenuStyles(theme);

  if (group.items.length === 0) {
    return null;
  }

  return (
    <div>
      {group.label && <div className={styles.groupLabel}>{group.label}</div>}
      <List
        items={group.items || []}
        renderItem={item => {
          return (
            <ContextMenuItemComponent
              url={item.url}
              label={item.label}
              target={item.target}
              icon={item.icon}
              onClick={(e: React.MouseEvent<HTMLElement>) => {
                // We want to allow user to open link in a new tab but only if there is an url
                if ((!item.url || !(e.ctrlKey || e.metaKey || e.shiftKey)) && item.onClick) {
                  e.preventDefault();
                  if (item.onClick) {
                    item.onClick(e);
                  }

                  // Typically closes the context menu
                  if (onClick) {
                    onClick();
                  }
                }
              }}
            />
          );
        }}
      />
    </div>
  );
};
=======
>>>>>>> cbce1f93
ContextMenu.displayName = 'ContextMenu';<|MERGE_RESOLUTION|>--- conflicted
+++ resolved
@@ -52,86 +52,4 @@
   );
 });
 
-<<<<<<< HEAD
-interface ContextMenuItemProps {
-  label: string;
-  icon?: string;
-  url?: string;
-  target?: string;
-  onClick?: (e: React.MouseEvent<HTMLAnchorElement>) => void;
-  className?: string;
-}
-
-const ContextMenuItemComponent: React.FC<ContextMenuItemProps> = React.memo(
-  ({ url, icon, label, target, onClick, className }) => {
-    const theme = useTheme();
-    const styles = getContextMenuStyles(theme);
-    return (
-      <div className={styles.item}>
-        <a
-          href={url ? url : undefined}
-          target={target}
-          className={cx(className, styles.link)}
-          onClick={e => {
-            if (onClick) {
-              onClick(e);
-            }
-          }}
-        >
-          {icon && <Icon name={icon as IconName} className={styles.icon} />} {label}
-        </a>
-      </div>
-    );
-  }
-);
-ContextMenuItemComponent.displayName = 'ContextMenuItemComponent';
-
-interface ContextMenuGroupProps {
-  group: ContextMenuGroup;
-  onClick?: () => void; // Used with 'onClose'
-}
-
-const ContextMenuGroupComponent: React.FC<ContextMenuGroupProps> = ({ group, onClick }) => {
-  const theme = useTheme();
-  const styles = getContextMenuStyles(theme);
-
-  if (group.items.length === 0) {
-    return null;
-  }
-
-  return (
-    <div>
-      {group.label && <div className={styles.groupLabel}>{group.label}</div>}
-      <List
-        items={group.items || []}
-        renderItem={item => {
-          return (
-            <ContextMenuItemComponent
-              url={item.url}
-              label={item.label}
-              target={item.target}
-              icon={item.icon}
-              onClick={(e: React.MouseEvent<HTMLElement>) => {
-                // We want to allow user to open link in a new tab but only if there is an url
-                if ((!item.url || !(e.ctrlKey || e.metaKey || e.shiftKey)) && item.onClick) {
-                  e.preventDefault();
-                  if (item.onClick) {
-                    item.onClick(e);
-                  }
-
-                  // Typically closes the context menu
-                  if (onClick) {
-                    onClick();
-                  }
-                }
-              }}
-            />
-          );
-        }}
-      />
-    </div>
-  );
-};
-=======
->>>>>>> cbce1f93
 ContextMenu.displayName = 'ContextMenu';