import _ from 'lodash';
import {describe, beforeEach, it, sinon, expect, angularMocks} from 'test/lib/common';
import moment from 'moment';
import angular from 'angular';
import helpers from 'test/specs/helpers';
import {ElasticDatasource} from "../datasource";

describe('ElasticDatasource', function() {
  var ctx = new helpers.ServiceTestContext();
  var instanceSettings: any = {jsonData: {}};

  beforeEach(angularMocks.module('grafana.core'));
  beforeEach(angularMocks.module('grafana.services'));
  beforeEach(ctx.providePhase(['templateSrv', 'backendSrv','timeSrv']));

  beforeEach(angularMocks.inject(function($q, $rootScope, $httpBackend, $injector) {
    ctx.$q = $q;
    ctx.$httpBackend =  $httpBackend;
    ctx.$rootScope = $rootScope;
    ctx.$injector = $injector;
    $httpBackend.when('GET', /\.html$/).respond('');
  }));

  function createDatasource(instanceSettings) {
    instanceSettings.jsonData = instanceSettings.jsonData || {};
    ctx.ds = ctx.$injector.instantiate(ElasticDatasource, {instanceSettings: instanceSettings});
  }

  describe('When testing datasource with index pattern', function() {
    beforeEach(function() {
      createDatasource({url: 'http://es.com', index: '[asd-]YYYY.MM.DD', jsonData: {interval: 'Daily'}});
    });

    it('should translate index pattern to current day', function() {
      var requestOptions;
      ctx.backendSrv.datasourceRequest = function(options) {
        requestOptions = options;
        return ctx.$q.when({data: {}});
      };

      ctx.ds.testDatasource();
      ctx.$rootScope.$apply();

      var today = moment.utc().format("YYYY.MM.DD");
      expect(requestOptions.url).to.be("http://es.com/asd-" + today + '/_stats');
    });
  });

  describe('When issueing metric query with interval pattern', function() {
    var requestOptions, parts, header;

    beforeEach(function() {
      createDatasource({url: 'http://es.com', index: '[asd-]YYYY.MM.DD', jsonData: {interval: 'Daily'}});

      ctx.backendSrv.datasourceRequest = function(options) {
        requestOptions = options;
        return ctx.$q.when({data: {responses: []}});
      };

      ctx.ds.query({
        range: {
          from: moment.utc([2015, 4, 30, 10]),
          to: moment.utc([2015, 5, 1, 10])
        },
        targets: [{ bucketAggs: [], metrics: [], query: 'escape\\:test' }]
      });

      ctx.$rootScope.$apply();

      parts = requestOptions.data.split('\n');
      header = angular.fromJson(parts[0]);
    });

    it('should translate index pattern to current day', function() {
      expect(header.index).to.eql(['asd-2015.05.30', 'asd-2015.05.31', 'asd-2015.06.01']);
    });

    it('should json escape lucene query', function() {
      var body = angular.fromJson(parts[1]);
      expect(body.query.filtered.query.query_string.query).to.be('escape\\:test');
    });
  });

  describe('When issueing document query', function() {
    var requestOptions, parts, header;

    beforeEach(function() {
      createDatasource({url: 'http://es.com', index: 'test'});

      ctx.backendSrv.datasourceRequest = function(options) {
        requestOptions = options;
        return ctx.$q.when({data: {responses: []}});
      };

      ctx.ds.query({
        range: { from: moment([2015, 4, 30, 10]), to: moment([2015, 5, 1, 10]) },
        targets: [{ bucketAggs: [], metrics: [{type: 'raw_document'}], query: 'test' }]
      });

      ctx.$rootScope.$apply();
      parts = requestOptions.data.split('\n');
      header = angular.fromJson(parts[0]);
    });

    it('should set search type to query_then_fetch', function() {
      expect(header.search_type).to.eql('query_then_fetch');
    });

    it('should set size', function() {
      var body = angular.fromJson(parts[1]);
      expect(body.size).to.be(500);
    });
  });

<<<<<<< HEAD
  describe('When issuing aggregation query on es5.x', function() {
    var requestOptions, parts, header;

    beforeEach(function() {
      createDatasource({url: 'http://es.com', index: 'test', jsonData: {esVersion: '5'}});

      ctx.backendSrv.datasourceRequest = function(options) {
        requestOptions = options;
        return ctx.$q.when({data: {responses: []}});
      };

      ctx.ds.query({
        range: { from: moment([2015, 4, 30, 10]), to: moment([2015, 5, 1, 10]) },
        targets: [{
            bucketAggs: [
                {type: 'date_histogram', field: '@timestamp', id: '2'}
            ],
            metrics: [
                {type: 'count'}], query: 'test' }
            ]
      });

      ctx.$rootScope.$apply();
      parts = requestOptions.data.split('\n');
      header = angular.fromJson(parts[0]);
    });

    it('should not set search type to count', function() {
      expect(header.search_type).to.not.eql('count');
    });

    it('should set size to 0', function() {
      var body = angular.fromJson(parts[1]);
      expect(body.size).to.be(0);
    });

  });

  describe('When issuing metricFind query on es5.x', function() {
    var requestOptions, parts, header, body;

    beforeEach(function() {
      createDatasource({url: 'http://es.com', index: 'test', jsonData: {esVersion: '5'}});

      ctx.backendSrv.datasourceRequest = function(options) {
        requestOptions = options;
        return ctx.$q.when({
            data: {
                responses: [{aggregations: {"1": [{buckets: {text: 'test', value: '1'}}]}}]
            }
        });
      };

      ctx.ds.metricFindQuery('{"find": "terms", "field": "test"}');
      ctx.$rootScope.$apply();

      parts = requestOptions.data.split('\n');
      header = angular.fromJson(parts[0]);
      body = angular.fromJson(parts[1]);
    });

    it('should not set search type to count', function() {
      expect(header.search_type).to.not.eql('count');
    });

    it('should set size to 0', function() {
      expect(body.size).to.be(0);
    });

    it('should not set terms aggregation size to 0', function() {
      expect(body['aggs']['1']['terms'].size).to.not.be(0);
=======
  describe('When getting fields', function() {
    var requestOptions, parts, header;

    beforeEach(function() {
      createDatasource({url: 'http://es.com', index: 'metricbeat'});

      ctx.backendSrv.datasourceRequest = function(options) {
        requestOptions = options;
        return ctx.$q.when({data: {
          metricbeat: {
            mappings: {
              metricsets: {
                _all: {},
                properties: {
                  '@timestamp': {type: 'date'},
                  beat: {
                    properties: {
                      name: {type: 'string'},
                      hostname: {type: 'string'},
                    }
                  },
                  system: {
                    properties: {
                      cpu: {
                        properties: {
                          system: {type: 'float'},
                          user: {type: 'float'},
                        }
                      },
                      process: {
                        properties: {
                          cpu: {
                            properties: {
                              total: {type: 'float'}
                            }
                          },
                          name: {type: 'string'},
                        }
                      },
                    }
                  }
                }
              }
            }
          }
        }});
      };
    });

    it('should return nested fields', function() {
      ctx.ds.getFields({
        find: 'fields',
        query: '*'
      }).then((fieldObjects) => {
        var fields = _.map(fieldObjects, 'text');
        expect(fields).to.eql([
          '@timestamp',
          'beat.name',
          'beat.hostname',
          'system.cpu.system',
          'system.cpu.user',
          'system.process.cpu.total',
          'system.process.name'
        ]);
      });
      ctx.$rootScope.$apply();
    });

    it('should return fields related to query type', function() {
      ctx.ds.getFields({
        find: 'fields',
        query: '*',
        type: 'number'
      }).then((fieldObjects) => {
        var fields = _.map(fieldObjects, 'text');
        expect(fields).to.eql([
          'system.cpu.system',
          'system.cpu.user',
          'system.process.cpu.total'
        ]);
      });

      ctx.ds.getFields({
        find: 'fields',
        query: '*',
        type: 'date'
      }).then((fieldObjects) => {
        var fields = _.map(fieldObjects, 'text');
        expect(fields).to.eql([
          '@timestamp'
        ]);
      });

      ctx.$rootScope.$apply();
>>>>>>> 6e4ed4de
    });
  });

});<|MERGE_RESOLUTION|>--- conflicted
+++ resolved
@@ -112,79 +112,6 @@
     });
   });
 
-<<<<<<< HEAD
-  describe('When issuing aggregation query on es5.x', function() {
-    var requestOptions, parts, header;
-
-    beforeEach(function() {
-      createDatasource({url: 'http://es.com', index: 'test', jsonData: {esVersion: '5'}});
-
-      ctx.backendSrv.datasourceRequest = function(options) {
-        requestOptions = options;
-        return ctx.$q.when({data: {responses: []}});
-      };
-
-      ctx.ds.query({
-        range: { from: moment([2015, 4, 30, 10]), to: moment([2015, 5, 1, 10]) },
-        targets: [{
-            bucketAggs: [
-                {type: 'date_histogram', field: '@timestamp', id: '2'}
-            ],
-            metrics: [
-                {type: 'count'}], query: 'test' }
-            ]
-      });
-
-      ctx.$rootScope.$apply();
-      parts = requestOptions.data.split('\n');
-      header = angular.fromJson(parts[0]);
-    });
-
-    it('should not set search type to count', function() {
-      expect(header.search_type).to.not.eql('count');
-    });
-
-    it('should set size to 0', function() {
-      var body = angular.fromJson(parts[1]);
-      expect(body.size).to.be(0);
-    });
-
-  });
-
-  describe('When issuing metricFind query on es5.x', function() {
-    var requestOptions, parts, header, body;
-
-    beforeEach(function() {
-      createDatasource({url: 'http://es.com', index: 'test', jsonData: {esVersion: '5'}});
-
-      ctx.backendSrv.datasourceRequest = function(options) {
-        requestOptions = options;
-        return ctx.$q.when({
-            data: {
-                responses: [{aggregations: {"1": [{buckets: {text: 'test', value: '1'}}]}}]
-            }
-        });
-      };
-
-      ctx.ds.metricFindQuery('{"find": "terms", "field": "test"}');
-      ctx.$rootScope.$apply();
-
-      parts = requestOptions.data.split('\n');
-      header = angular.fromJson(parts[0]);
-      body = angular.fromJson(parts[1]);
-    });
-
-    it('should not set search type to count', function() {
-      expect(header.search_type).to.not.eql('count');
-    });
-
-    it('should set size to 0', function() {
-      expect(body.size).to.be(0);
-    });
-
-    it('should not set terms aggregation size to 0', function() {
-      expect(body['aggs']['1']['terms'].size).to.not.be(0);
-=======
   describe('When getting fields', function() {
     var requestOptions, parts, header;
 
@@ -279,8 +206,80 @@
       });
 
       ctx.$rootScope.$apply();
->>>>>>> 6e4ed4de
-    });
+    });
+
+ describe('When issuing aggregation query on es5.x', function() {
+    var requestOptions, parts, header;
+
+    beforeEach(function() {
+      createDatasource({url: 'http://es.com', index: 'test', jsonData: {esVersion: '5'}});
+
+      ctx.backendSrv.datasourceRequest = function(options) {
+        requestOptions = options;
+        return ctx.$q.when({data: {responses: []}});
+      };
+
+      ctx.ds.query({
+        range: { from: moment([2015, 4, 30, 10]), to: moment([2015, 5, 1, 10]) },
+        targets: [{
+            bucketAggs: [
+                {type: 'date_histogram', field: '@timestamp', id: '2'}
+            ],
+            metrics: [
+                {type: 'count'}], query: 'test' }
+            ]
+      });
+
+      ctx.$rootScope.$apply();
+      parts = requestOptions.data.split('\n');
+      header = angular.fromJson(parts[0]);
+    });
+
+    it('should not set search type to count', function() {
+      expect(header.search_type).to.not.eql('count');
+    });
+
+    it('should set size to 0', function() {
+      var body = angular.fromJson(parts[1]);
+      expect(body.size).to.be(0);
+    });
+
+  });
+
+  describe('When issuing metricFind query on es5.x', function() {
+    var requestOptions, parts, header, body;
+
+    beforeEach(function() {
+      createDatasource({url: 'http://es.com', index: 'test', jsonData: {esVersion: '5'}});
+
+      ctx.backendSrv.datasourceRequest = function(options) {
+        requestOptions = options;
+        return ctx.$q.when({
+            data: {
+                responses: [{aggregations: {"1": [{buckets: {text: 'test', value: '1'}}]}}]
+            }
+        });
+      };
+
+      ctx.ds.metricFindQuery('{"find": "terms", "field": "test"}');
+      ctx.$rootScope.$apply();
+
+      parts = requestOptions.data.split('\n');
+      header = angular.fromJson(parts[0]);
+      body = angular.fromJson(parts[1]);
+    });
+
+    it('should not set search type to count', function() {
+      expect(header.search_type).to.not.eql('count');
+    });
+
+    it('should set size to 0', function() {
+      expect(body.size).to.be(0);
+    });
+
+    it('should not set terms aggregation size to 0', function() {
+      expect(body['aggs']['1']['terms'].size).to.not.be(0);
+
   });
 
 });